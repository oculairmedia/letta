--- conflicted
+++ resolved
@@ -55,9 +55,6 @@
 # https://docs.anthropic.com/claude/docs/models-overview
 # Sadly hardcoded
 MODEL_LIST = [
-<<<<<<< HEAD
-    ## Opus 3
-=======
     {
         "name": "claude-opus-4-20250514",
         "context_window": 200000,
@@ -71,7 +68,6 @@
         "context_window": 200000,
     },
     ## Opus
->>>>>>> 0e37cb8a
     {
         "name": "claude-3-opus-20240229",
         "context_window": 200000,
